--- conflicted
+++ resolved
@@ -21,11 +21,7 @@
 
 ### Configuration File (src/ai/config.ts)
 - Updated default fallback values from `gemini-1.5-pro` to `gemini-2.0-flash-lite`
-<<<<<<< HEAD
-- Added comments explaining the performance benefits.
-=======
 - Added comments explaining the performance benefits..
->>>>>>> e2dd3759
 
 ### AI Flow Files Updated
 1. **src/ai/flows/analyze-sjt-scenario.ts**
