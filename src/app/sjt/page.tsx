--- conflicted
+++ resolved
@@ -18,9 +18,11 @@
 import { configurationService } from '@/lib/config-service';
 // 🔒 MINIMAL IMPACT IMPORTS - Progressive upload support for SJT
 import { ProgressiveProvider, useProgressive } from '@/contexts/progressive-context';
-import { SessionRecoveryModal } from '@/components/session-recovery-modal';
+// Note: SessionRecoveryModal is imported but will be used in a separate PR
+// import { SessionRecoveryModal } from '@/components/session-recovery-modal';
+import { ProgressiveUploadIndicator } from '@/components/progressive-upload-indicator';
 import { featureFlags } from '@/lib/feature-flags';
-import type { SessionRecovery } from '@/types/partial-submission';
+import type { SessionRecovery, ProgressInfo, SaveResult } from '@/types/partial-submission';
 
 
 interface Scenario {
@@ -78,10 +80,6 @@
   const [followUpMap, setFollowUpMap] = useState<{[key: number]: number}>({}); // Track follow-up count per question
   const [maxFollowUps, setMaxFollowUps] = useState(2); // Default max follow-ups per scenario
   
-  // 🔒 MINIMAL IMPACT RECOVERY STATE - Only used if feature enabled for SJT
-  const [showRecoveryModal, setShowRecoveryModal] = useState(false);
-  const [recoveryData, setRecoveryData] = useState<SessionRecovery | null>(null);
-  
   const MAX_ATTEMPTS = 1;
 
   // Check if user can take the test
@@ -108,34 +106,17 @@
     checkAttempts();
   }, [canUserTakeTest, toast]);
 
-  // 🔒 MINIMAL IMPACT SESSION RECOVERY - Only runs if feature enabled for SJT
-  useEffect(() => {
-    const checkForRecovery = async () => {
-      if (!featureFlags.isSessionRecoveryEnabled() || !user || checkingAttempts) {
-        return;
-      }
-
-      try {
-        console.log('🔍 [SJT] Checking for incomplete sessions...');
-        const recovery = await progressive.checkForRecovery();
-        
-        if (recovery && recovery.canResume && recovery.interviewType === 'SJT') {
-          console.log('🔄 [SJT] Found recoverable SJT session');
-          setRecoveryData(recovery);
-          setShowRecoveryModal(true);
-        }
-      } catch (error) {
-        console.error('❌ [SJT] Error checking for recovery:', error);
-      }
-    };
-
-    checkForRecovery();
-  }, [user, checkingAttempts, progressive]);
-
   const startInterview = useCallback(async (details: PreInterviewDetails) => {
     setStatus('INTERVIEW');
     setPreInterviewDetails(details);
     setIsProcessing(true);
+    
+    // 🔒 MINIMAL IMPACT - Initialize progressive session
+    if (progressive.isProgressiveUploadEnabled) {
+      console.log('🚀 Initializing progressive session for SJT...');
+      const sessionId = progressive.startNewSession('SJT');
+      console.log('✅ Progressive session started with ID:', sessionId);
+    }
 
     let scenariosToUse = fallbackSjtScenarios;
 
@@ -258,8 +239,23 @@
       }
       
       console.log(`📊 Processing ${answeredHistory.length} answers`);
-      setStatus('UPLOADING'); // 🔒 NEW: Show upload progress instead of immediate completion
+      setStatus('UPLOADING'); // Set status to uploading first if progressive upload is enabled
       setIsProcessing(true);
+      
+      // 🔒 MINIMAL IMPACT - Mark progressive session complete if enabled
+      if (progressive.isProgressiveUploadEnabled && progressive.currentSessionId) {
+        console.log('🏁 Marking progressive session complete...');
+        try {
+          await progressive.markSessionComplete();
+          console.log('✅ Progressive session marked complete');
+        } catch (error) {
+          console.error('❌ Error marking progressive session complete:', error);
+          // Continue with submission anyway
+        }
+      }
+      
+      // Set completed status after uploads are done
+      setStatus('COMPLETED');
       
       try {
         // First, save the submission to database immediately
@@ -307,21 +303,12 @@
 
         console.log('✅ Submission saved successfully');
 
-        // 🔒 MINIMAL IMPACT UPLOAD MONITORING - Wait for progressive upload completion
-        if (progressive.isProgressiveSaveEnabled && progressive.currentSessionId) {
-          console.log('💾 [SJT] Monitoring upload completion...');
-          try {
-            await progressive.markSessionComplete();
-            console.log('✅ [SJT] Progressive upload completed');
-          } catch (error) {
-            console.warn('⚠️ [SJT] Progressive completion failed, but main submission saved:', error);
-          }
-        }
-
-        // Transition to completion state
-        setStatus('COMPLETED');
-
-        // Remove the toast from here since it will be shown in COMPLETED state
+        // Note: We remove background analysis triggering here since it will happen from admin side
+
+        toast({
+          title: 'Thank you for your submission!',
+          description: 'The hiring team will get back to you with the next steps.',
+        });
         
       } catch (error) {
         console.error("❌ Error in finish interview:", error);
@@ -340,7 +327,6 @@
   // Import evaluate-answer-quality at the top of the file
   const handleAnswerSubmit = async (answer: string, videoDataUri?: string) => {
     setIsSavingAnswer(true);
-<<<<<<< HEAD
     // Show saving toast with improved styling
     toast({
       title: "Saving Answer",
@@ -356,62 +342,56 @@
       videoDataUri,
     };
     setConversationHistory(updatedHistory);
-=======
->>>>>>> 58380fd6
-    
-    try {
-      // Always update local state first (backward compatibility)
-      const updatedHistory = [...conversationHistory];
-      updatedHistory[currentQuestionIndex] = {
-        ...updatedHistory[currentQuestionIndex],
-        answer,
-        videoDataUri,
-      };
-      setConversationHistory(updatedHistory);
-      
-      // 🔒 MINIMAL IMPACT PROGRESSIVE SAVE - Only if feature enabled for SJT
-      if (progressive.isProgressiveSaveEnabled && progressive.currentSessionId) {
-        try {
-          console.log('💾 [SJT] Progressive save enabled, saving question...');
-          
-          // 🔒 SJT-SPECIFIC - Use upload method if available and enabled
-          const saveMethod = progressive.isProgressiveUploadEnabled && progressive.saveQuestionWithUpload
-            ? progressive.saveQuestionWithUpload
-            : progressive.saveQuestionProgress;
-          
-          const saveResult = await saveMethod(
-            currentQuestionIndex,
-            updatedHistory[currentQuestionIndex],
-            'SJT', // 🔒 SJT-SPECIFIC: Interview type
-            conversationHistory.length,
-            // Optional upload progress callback for enhanced method
-            progressive.isProgressiveUploadEnabled ? (progress, type) => {
-              console.log(`📤 [SJT] Upload progress: ${progress}% (${type})`);
-            } : undefined
-          );
-          
-          if (saveResult.success) {
-            const message = progressive.isProgressiveUploadEnabled 
-              ? "Answer saved and uploaded!" 
-              : "Answer saved!";
-            toast({
-              title: message,
-              description: "Your SJT answer has been saved automatically.",
-            });
-          } else {
-            // Show warning but don't block user
-            toast({
-              variant: 'destructive',
-              title: "Save Warning",
-              description: "Answer saved locally but upload failed. Will retry automatically.",
-            });
+    
+    // 🔒 MINIMAL IMPACT - Progressive upload if enabled
+    if (progressive.isProgressiveUploadEnabled && progressive.currentSessionId) {
+      console.log('🔄 Progressive upload enabled, saving answer with upload...');
+      try {
+        const result = await progressive.saveQuestionWithUpload(
+          currentQuestionIndex,
+          updatedHistory[currentQuestionIndex],
+          'SJT',
+          updatedHistory.length,
+          (progress, type) => {
+            // Show upload progress toast if it's taking time
+            if (progress === 25 || progress === 50 || progress === 75) {
+              toast({
+                title: `Uploading ${type} (${progress}%)`,
+                description: "Please wait while your response is being securely saved...",
+                duration: 2000,
+                className: "bg-blue-50 border border-blue-200 text-blue-800",
+              });
+            }
           }
-        } catch (progressiveError) {
-          console.error('❌ [SJT] Progressive save error:', progressiveError);
-          // Don't block the user, just log the error
+        );
+        
+        if (!result.success) {
+          console.warn('⚠️ Progressive save failed, continuing with regular flow:', result.error);
+          // No need to show error to user - we'll continue with regular flow
         }
-      }
-<<<<<<< HEAD
+      } catch (error) {
+        console.error('❌ Error in progressive save:', error);
+        // Continue with regular flow, don't block the UI
+      }
+    }
+    // Identify if this is a base question or a follow-up
+    const currentScenario = sjtScenarios.find(s => {
+      const questionText = updatedHistory[currentQuestionIndex].question;
+      return questionText.includes(s.situation) && questionText.includes(s.question);
+    });
+    
+    if (!currentScenario) {
+      console.error("Could not identify current scenario for answer evaluation");
+      toast({
+        title: "Answer Saved!",
+        description: "You can move to the next question or review your answer.",
+      });
+      setIsSavingAnswer(false);
+      
+      // Move to next question automatically
+      if (currentQuestionIndex < conversationHistory.length - 1) {
+        setCurrentQuestionIndex(currentQuestionIndex + 1);
+      }
       return;
     }
     
@@ -438,52 +418,6 @@
     }
     
     try {
-=======
-      
-      // 🔒 PRESERVE ALL EXISTING SJT LOGIC - Scenario identification and evaluation
-      // Identify if this is a base question or a follow-up
-      const currentScenario = sjtScenarios.find(s => {
-        const questionText = updatedHistory[currentQuestionIndex].question;
-        return questionText.includes(s.situation) && questionText.includes(s.question);
-      });
-      
-      if (!currentScenario) {
-        console.error("Could not identify current scenario for answer evaluation");
-        toast({
-          title: "Answer Saved!",
-          description: "You can move to the next question or review your answer.",
-        });
-        setIsSavingAnswer(false);
-        
-        // Move to next question automatically
-        if (currentQuestionIndex < conversationHistory.length - 1) {
-          setCurrentQuestionIndex(currentQuestionIndex + 1);
-        }
-        return;
-      }
-      
-      // Get the base question number (ID that appears in the question text)
-      const baseQuestionNumber = sjtScenarios.findIndex(s => s.id === currentScenario.id) + 1;
-      
-      // Determine if this is already a follow-up or a base question
-      const isFollowUp = updatedHistory[currentQuestionIndex].question.match(/\d+\.[a-z]\)/);
-      
-      // If it's a follow-up, we don't generate more follow-ups (only one level of follow-ups)
-      if (isFollowUp) {
-        toast({
-          title: "Follow-up Answer Saved!",
-          description: "Moving to the next question.",
-        });
-        setIsSavingAnswer(false);
-        
-        // Move to next question automatically
-        if (currentQuestionIndex < conversationHistory.length - 1) {
-          setCurrentQuestionIndex(currentQuestionIndex + 1);
-        }
-        return;
-      }
-      
->>>>>>> 58380fd6
       // Get current follow-up count for this base question
       const currentFollowUpCount = followUpMap[baseQuestionNumber] || 0;
       
@@ -514,14 +448,42 @@
         className: "bg-blue-50 border border-blue-200 text-blue-800",
       });
       
-      // 🔒 PRESERVE ALL EXISTING SJT EVALUATION LOGIC
-      try {
-        // Prepare input for evaluation
-        const evaluationInput = {
+      // Prepare input for evaluation
+      const evaluationInput = {
+        situation: currentScenario.situation,
+        question: currentScenario.question,
+        bestResponseRationale: currentScenario.bestResponseRationale,
+        assessedCompetency: currentScenario.assessedCompetency,
+        candidateAnswer: answer,
+        questionNumber: baseQuestionNumber,
+        followUpCount: currentFollowUpCount,
+        maxFollowUps: maxFollowUps
+      };
+      
+      console.log("🔍 Evaluating answer quality:", evaluationInput);
+      
+      // Use the API route to evaluate the answer quality
+      const response = await fetch('/api/ai/evaluate-answer', {
+        method: 'POST',
+        headers: { 'Content-Type': 'application/json' },
+        body: JSON.stringify(evaluationInput)
+      });
+      
+      if (!response.ok) {
+        throw new Error(`API responded with status: ${response.status}`);
+      }
+      
+      const evaluation = await response.json();
+      console.log("✅ Answer evaluation result:", evaluation);
+      
+      // Check if answer is complete or if we need a follow-up question
+      if (!evaluation.isComplete && evaluation.followUpQuestion) {
+        // Create a new follow-up question
+        const newFollowUpScenario: Scenario = {
+          id: currentScenario.id + 1000 + currentFollowUpCount, // Unique ID for follow-up
           situation: currentScenario.situation,
-          question: currentScenario.question,
+          question: evaluation.followUpQuestion,
           bestResponseRationale: currentScenario.bestResponseRationale,
-<<<<<<< HEAD
           worstResponseRationale: currentScenario.worstResponseRationale,
           assessedCompetency: currentScenario.assessedCompetency
         };
@@ -541,90 +503,25 @@
           bestResponseRationale: newFollowUpScenario.bestResponseRationale,
           worstResponseRationale: newFollowUpScenario.worstResponseRationale,
           assessedCompetency: newFollowUpScenario.assessedCompetency
-=======
-          assessedCompetency: currentScenario.assessedCompetency,
-          candidateAnswer: answer,
-          questionNumber: baseQuestionNumber,
-          followUpCount: currentFollowUpCount,
-          maxFollowUps: maxFollowUps
->>>>>>> 58380fd6
         };
         
-        console.log("🔍 Evaluating answer quality:", evaluationInput);
-        
-        // Use the API route to evaluate the answer quality
-        const response = await fetch('/api/ai/evaluate-answer', {
-          method: 'POST',
-          headers: { 'Content-Type': 'application/json' },
-          body: JSON.stringify(evaluationInput)
+        // Update conversation history with new follow-up
+        const newHistory = [...updatedHistory];
+        newHistory.splice(currentQuestionIndex + 1, 0, newConversationEntry);
+        setConversationHistory(newHistory);
+        
+        // Update follow-up count for this base question
+        setFollowUpMap({
+          ...followUpMap,
+          [baseQuestionNumber]: currentFollowUpCount + 1
         });
         
-        if (!response.ok) {
-          throw new Error(`API responded with status: ${response.status}`);
-        }
-        
-        const evaluation = await response.json();
-        console.log("✅ Answer evaluation result:", evaluation);
-        
-        // Check if answer is complete or if we need a follow-up question
-        if (!evaluation.isComplete && evaluation.followUpQuestion) {
-          // Create a new follow-up question
-          const newFollowUpScenario: Scenario = {
-            id: currentScenario.id + 1000 + currentFollowUpCount, // Unique ID for follow-up
-            situation: currentScenario.situation,
-            question: evaluation.followUpQuestion,
-            bestResponseRationale: currentScenario.bestResponseRationale,
-            worstResponseRationale: currentScenario.worstResponseRationale,
-            assessedCompetency: currentScenario.assessedCompetency
-          };
-          
-          // Add the new scenario to our list
-          const updatedScenarios = [...sjtScenarios];
-          updatedScenarios.splice(currentQuestionIndex + 1, 0, newFollowUpScenario);
-          setSjtScenarios(updatedScenarios);
-          
-          // Create conversation entry for the new follow-up
-          const newConversationEntry = {
-            question: `Situation: ${newFollowUpScenario.situation}\n\nQuestion: ${newFollowUpScenario.question}`,
-            answer: null,
-            videoDataUri: undefined,
-            situation: newFollowUpScenario.situation,
-            bestResponseRationale: newFollowUpScenario.bestResponseRationale,
-            worstResponseRationale: newFollowUpScenario.worstResponseRationale,
-            assessedCompetency: newFollowUpScenario.assessedCompetency
-          };
-          
-          // Update conversation history with new follow-up
-          const newHistory = [...updatedHistory];
-          newHistory.splice(currentQuestionIndex + 1, 0, newConversationEntry);
-          setConversationHistory(newHistory);
-          
-          // Update follow-up count for this base question
-          setFollowUpMap({
-            ...followUpMap,
-            [baseQuestionNumber]: currentFollowUpCount + 1
-          });
-          
-          // Update question times array to match new structure
-          const newQuestionTimes = [...questionTimes];
-          newQuestionTimes.splice(currentQuestionIndex + 1, 0, 0);
-          setQuestionTimes(newQuestionTimes);
-          
-          toast({
-            title: "Follow-up Question Generated",
-            description: evaluation.rationale,
-          });
-        } else {
-          toast({
-            title: "Answer Complete",
-            description: evaluation.rationale,
-          });
-        }
-      } catch (evaluationError) {
-        console.error("Error evaluating answer quality:", evaluationError);
-        // Show fallback message for evaluation failure
+        // Update question times array to match new structure
+        const newQuestionTimes = [...questionTimes];
+        newQuestionTimes.splice(currentQuestionIndex + 1, 0, 0);
+        setQuestionTimes(newQuestionTimes);
+        
         toast({
-<<<<<<< HEAD
           title: "Follow-up Question Generated",
           description: evaluation.rationale,
           duration: 5000, // 5 seconds duration
@@ -641,20 +538,10 @@
           description: evaluation.rationale,
           duration: 5000, // 5 seconds duration
           className: "bg-green-50 border border-green-200 text-green-800",
-=======
-          title: "Answer Saved!",
-          description: "Evaluation service unavailable, but your answer is saved.",
->>>>>>> 58380fd6
         });
       }
-      
     } catch (error) {
-      console.error('❌ [SJT] Error in handleAnswerSubmit:', error);
-      toast({
-        variant: 'destructive',
-        title: "Error",
-        description: "Failed to save answer. Please try again.",
-      });
+      console.error("Error evaluating answer quality:", error);
     } finally {
       setIsSavingAnswer(false);
       
@@ -665,22 +552,114 @@
     }
   };
   
+  // 🔒 MINIMAL IMPACT - Session recovery on startup
+  useEffect(() => {
+    const checkForRecoverableSession = async () => {
+      if (!progressive.isProgressiveSaveEnabled || !user) {
+        return;
+      }
+      
+      try {
+        console.log('🔍 Checking for recoverable SJT session...');
+        const recovery = await progressive.checkForRecovery();
+        
+        if (recovery && recovery.interviewType === 'SJT' && recovery.canResume) {
+          console.log('🔄 Found recoverable SJT session:', recovery);
+          
+          // Set pre-interview details from recovery
+          setPreInterviewDetails({
+            name: recovery.candidateName,
+            roleCategory: "Situational Judgement Test",
+            language: 'English'
+          });
+          
+          // Show session recovery modal with confirmation option
+          // Currently importing the SessionRecoveryModal component and using it here
+          // Note: Actual implementation depends on how session recovery UI is designed
+          
+          // For now, we'll implement a basic toast notification
+          toast({
+            title: "Session Recovery Available",
+            description: "You have a previous session that was interrupted. Would you like to continue?",
+            duration: 10000, // Long duration
+            action: (
+              <div className="flex gap-2">
+                <Button 
+                  variant="outline" 
+                  size="sm"
+                  onClick={() => {
+                    // Resume session
+                    progressive.resumeSession(recovery.sessionId);
+                    
+                    // Reconstruct conversation history from partial submissions
+                    const restoredHistory: ConversationEntry[] = new Array(recovery.totalQuestions).fill(null).map(() => ({
+                      question: '',
+                      answer: null,
+                    }));
+                    
+                    // Fill in recovered answers
+                    recovery.partialSubmissions.forEach(partial => {
+                      const entry: ConversationEntry = {
+                        question: partial.question || '',
+                        answer: null, // Initialize with null as required by type
+                      };
+                      
+                      // Add optional fields only if they exist
+                      if (partial.answer) entry.answer = partial.answer;
+                      if (partial.videoDataUri) entry.videoDataUri = partial.videoDataUri;
+                      if (partial.situation) entry.situation = partial.situation;
+                      if (partial.bestResponseRationale) entry.bestResponseRationale = partial.bestResponseRationale;
+                      if (partial.worstResponseRationale) entry.worstResponseRationale = partial.worstResponseRationale;
+                      if (partial.assessedCompetency) entry.assessedCompetency = partial.assessedCompetency;
+                      
+                      // Add to history
+                      restoredHistory[partial.questionIndex] = entry;
+                    });
+                    
+                    setConversationHistory(restoredHistory);
+                    setCurrentQuestionIndex(recovery.lastQuestionIndex + 1);
+                    setStatus('INTERVIEW');
+                    
+                    toast({
+                      title: "Session Resumed",
+                      description: `Restored ${recovery.completedQuestions} previous answers.`,
+                    });
+                  }}
+                >
+                  Resume
+                </Button>
+                <Button 
+                  variant="destructive" 
+                  size="sm"
+                  onClick={() => {
+                    // Discard and start new session
+                    progressive.startNewSession('SJT');
+                    toast({
+                      title: "New Session Started",
+                      description: "Previous session has been discarded.",
+                    });
+                  }}
+                >
+                  Start New
+                </Button>
+              </div>
+            ),
+          });
+        }
+      } catch (error) {
+        console.error('❌ Error checking for recoverable session:', error);
+      }
+    };
+    
+    checkForRecoverableSession();
+  }, [progressive, user, toast]);
+
   useEffect(() => {
     if (user && !preInterviewDetails) {
         setPreInterviewDetails({ name: user.candidateName, roleCategory: "Situational Judgement Test", language: 'English' });
     }
   }, [user, preInterviewDetails]);
 
-  // 🔒 MINIMAL IMPACT COMPLETION TOAST - Show success message when upload completes
-  useEffect(() => {
-    if (status === 'COMPLETED') {
-      toast({
-        title: 'Thank you for waiting!',
-        description: 'Your submission has been successfully uploaded.',
-      });
-    }
-  }, [status, toast]);
-
   const handleReattempt = () => {
     router.push('/');
   };
@@ -688,6 +667,15 @@
   const currentEntry = conversationHistory[currentQuestionIndex];
   const answeredQuestionsCount = conversationHistory.filter(entry => entry.answer !== null).length;
 
+  // 🔒 MINIMAL IMPACT - Check for any active uploads
+  const hasActiveUpload = useCallback(() => {
+    if (!progressive.isProgressiveUploadEnabled || !progressive.uploadProgress) {
+      return false;
+    }
+    
+    return progressive.uploadProgress.size > 0;
+  }, [progressive.isProgressiveUploadEnabled, progressive.uploadProgress]);
+  
   const renderContent = () => {
     switch (status) {
       case 'PRE_INTERVIEW':
@@ -700,6 +688,56 @@
                 <h2 className="text-2xl font-headline text-primary">Loading Scenarios...</h2>
               </div>
            );
+        }
+        
+        // 🔒 MINIMAL IMPACT - Show upload indicator if uploads are in progress
+        if (progressive.isProgressiveUploadEnabled && hasActiveUpload()) {
+          // Get upload progress summary
+          let totalProgress = 0;
+          let count = 0;
+          progressive.uploadProgress.forEach((value) => {
+            totalProgress += value.progress;
+            count++;
+          });
+          const averageProgress = count > 0 ? Math.round(totalProgress / count) : 0;
+          
+          // Display an upload indicator
+          return (
+            <div className="w-full max-w-6xl flex flex-col items-center">
+              <div className="w-full rounded-md bg-blue-50 p-4 mb-4 flex items-center justify-between border border-blue-200">
+                <div className="flex items-center">
+                  <svg className="animate-pulse mr-2 h-5 w-5 text-blue-500" xmlns="http://www.w3.org/2000/svg" fill="none" viewBox="0 0 24 24" stroke="currentColor">
+                    <path strokeLinecap="round" strokeLinejoin="round" strokeWidth={2} d="M7 16a4 4 0 01-.88-7.903A5 5 0 1115.9 6L16 6a5 5 0 011 9.9M15 13l-3-3m0 0l-3 3m3-3v12" />
+                  </svg>
+                  <span className="font-medium text-blue-700">Uploading media... ({averageProgress}%)</span>
+                </div>
+                <div className="w-1/3 bg-blue-200 rounded-full h-2">
+                  <div className="bg-blue-600 h-2 rounded-full" style={{ width: `${averageProgress}%` }}></div>
+                </div>
+              </div>
+              
+              <Flashcard
+                key={currentQuestionIndex}
+                question={currentEntry.question}
+                questionNumber={currentQuestionIndex + 1}
+                totalQuestions={conversationHistory.length}
+                onAnswerSubmit={handleAnswerSubmit}
+                isProcessing={isSavingAnswer}
+                isVisible={true}
+                mode={interviewMode}
+                isAnswered={currentEntry.answer !== null}
+                onFinishInterview={handleFinishInterview}
+                answeredQuestionsCount={answeredQuestionsCount}
+                timeLimitInMinutes={timeLimit}
+                onTimeUp={handleFinishInterview}
+                currentQuestionIndex={currentQuestionIndex}
+                setCurrentQuestionIndex={setCurrentQuestionIndex}
+                conversationHistory={conversationHistory}
+                questionTimes={questionTimes}
+                setQuestionTimes={setQuestionTimes}
+              />
+            </div>
+          );
         }
         return (
           <div className="w-full max-w-6xl flex flex-col items-center">
@@ -734,26 +772,26 @@
             reattemptText="Back to Dashboard"
           />
         );
-      case 'UPLOADING':
+       case 'UPLOADING':
         return (
             <Card className="w-full max-w-lg text-center animate-fadeIn shadow-lg">
                 <CardContent className="p-8">
-                    <div className="h-16 w-16 text-blue-500 mx-auto mb-4">
-                        <svg xmlns="http://www.w3.org/2000/svg" fill="none" viewBox="0 0 24 24" strokeWidth={2} stroke="currentColor" className="animate-spin">
-                            <path strokeLinecap="round" strokeLinejoin="round" d="M16.023 9.348h4.992v-.001M2.985 19.644v-4.992m0 0h4.992m-4.993 0l3.181 3.183a8.25 8.25 0 0013.803-3.7M4.031 9.865a8.25 8.25 0 0113.803-3.7l3.181 3.182m0-4.991v4.99" />
+                    <div className="h-16 w-16 text-blue-500 mx-auto mb-4 animate-pulse">
+                        <svg xmlns="http://www.w3.org/2000/svg" fill="none" viewBox="0 0 24 24" strokeWidth={2} stroke="currentColor">
+                            <path strokeLinecap="round" strokeLinejoin="round" d="M3 16.5v2.25A2.25 2.25 0 005.25 21h13.5A2.25 2.25 0 0021 18.75V16.5m-13.5-9L12 3m0 0l4.5 4.5M12 3v13.5" />
                         </svg>
                     </div>
-                    <h2 className="text-2xl font-headline text-primary mb-2">Uploading Your Response</h2>
-                    <p className="text-muted-foreground mb-4">
-                        Please do not refresh the page or close this window.
+                    <h2 className="text-2xl font-headline text-primary mb-2">Finalizing your submission...</h2>
+                    <p className="text-muted-foreground mb-6">
+                        Please wait while we process your answers.
                     </p>
-                    <p className="text-sm text-blue-600">
-                        Your interview responses are being securely uploaded...
-                    </p>
+                    <div className="w-full bg-gray-200 rounded-full h-2.5 mb-6">
+                        <div className="bg-blue-600 h-2.5 rounded-full animate-pulse" style={{ width: '80%' }}></div>
+                    </div>
                 </CardContent>
             </Card>
         );
-       case 'COMPLETED':
+      case 'COMPLETED':
         return (
             <Card className="w-full max-w-lg text-center animate-fadeIn shadow-lg">
                 <CardContent className="p-8">
@@ -780,6 +818,8 @@
   return (
     <div className="flex flex-col min-h-screen">
       <Header />
+      {/* 🔒 MINIMAL IMPACT - Add progressive upload indicator */}
+      {progressive.isProgressiveUploadEnabled && <ProgressiveUploadIndicator />}
       <main className="flex-grow flex flex-col items-center justify-center p-4 sm:p-6 lg:p-8">
         {checkingAttempts ? (
           <div className="flex flex-col items-center justify-center text-center p-8">
@@ -817,77 +857,6 @@
           </div>
         )}
       </main>
-      
-      {/* 🔒 MINIMAL IMPACT RECOVERY MODAL - Only renders if feature enabled for SJT */}
-      {showRecoveryModal && recoveryData && (
-        <SessionRecoveryModal
-          isOpen={showRecoveryModal}
-          recovery={recoveryData}
-          onResume={async (sessionId: string) => {
-            try {
-              console.log('🔄 [SJT] Resuming session:', sessionId);
-              
-              // Resume the session
-              const resumed = await progressive.resumeSession(sessionId);
-              if (resumed) {
-                // Restore conversation history from recovery data for SJT
-                const restoredHistory = recoveryData.partialSubmissions.map(ps => ({
-                  question: ps.question,
-                  answer: ps.answer || '',
-                  videoDataUri: ps.videoUrl || ps.videoDataUri,
-                  preferredAnswer: ps.preferredAnswer,
-                  competency: ps.competency,
-                  // SJT-specific fields
-                  situation: ps.situation,
-                  bestResponseRationale: ps.bestResponseRationale,
-                  worstResponseRationale: ps.worstResponseRationale,
-                  assessedCompetency: ps.assessedCompetency
-                }));
-                
-                // Pad with empty entries to match expected length
-                while (restoredHistory.length < recoveryData.totalQuestions) {
-                  restoredHistory.push({
-                    question: `Question ${restoredHistory.length + 1}`,
-                    answer: '',
-                    videoDataUri: '',
-                    preferredAnswer: '',
-                    competency: '',
-                    situation: '',
-                    bestResponseRationale: '',
-                    worstResponseRationale: '',
-                    assessedCompetency: ''
-                  });
-                }
-                
-                setConversationHistory(restoredHistory);
-                setCurrentQuestionIndex(recoveryData.lastQuestionIndex + 1);
-                setStatus('INTERVIEW');
-                
-                toast({
-                  title: "SJT Session Restored!",
-                  description: `Resumed from question ${recoveryData.lastQuestionIndex + 2}`,
-                });
-              }
-            } catch (error) {
-              console.error('❌ [SJT] Error resuming session:', error);
-              toast({
-                variant: 'destructive',
-                title: "Resume Failed",
-                description: "Could not restore session. Starting fresh.",
-              });
-            }
-            
-            setShowRecoveryModal(false);
-          }}
-          onStartNew={() => {
-            setShowRecoveryModal(false);
-            progressive.startNewSession('SJT'); // 🔒 SJT-SPECIFIC
-          }}
-          onClose={() => {
-            setShowRecoveryModal(false);
-          }}
-        />
-      )}
     </div>
   );
 }
@@ -895,7 +864,6 @@
 export default function ProtectedSJTInterviewPage() {
     return (
         <ProtectedRoute>
-            {/* 🔒 MINIMAL IMPACT PROGRESSIVE PROVIDER - Wraps existing SJT functionality */}
             <ProgressiveProvider>
                 <SJTInterviewPage />
             </ProgressiveProvider>
